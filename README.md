--- conflicted
+++ resolved
@@ -10,393 +10,6 @@
 [license:img]: https://img.shields.io/badge/License-MIT-brightgreen.svg?style=flat-square
 [license:url]: https://opensource.org/licenses/MIT
 
-<<<<<<< HEAD
-![alt text](https://raw.githubusercontent.com/deepakaggarwal7/react-social-login/master/react-social-login-logo.png)
-
-# React Social Login &middot; [![NPM version][npm:img]][npm:url] &middot; [![Standard - JavaScript Style Guide][standard:img]][standard:url] &middot; [![Dependencies][dependencies:img]][dependencies:url] &middot; [![License: MIT][license:img]][license:url]
-
-React Social Login is an HOC which provides social login through multiple providers.
-
-**Currently supports Amazon, Facebook, GitHub, Google, Instagram and LinkedIn as providers (more to come!)**
-
-##### We aren't using Google+ Api. Library will work fine even after Google+ deprecation.
-
-## Motivation
-
- * Having a component that doesn't dictates the HTML
- * All-in-One login component for different social providers
- * Takes care of warnings from provider's SDKs when multiple instances are placed
- * Kind of re-birth of my previous .Net driven similar open source - SocialAuth.NET
-
-## Scopes
-
-While this library does a good job of fetching basic profile, at times you might need to get additional attributes from providers like DateOfBirth, HomeTowm, etc. which aren't returned by default. Scopes are purely provider dependent and their documentation is the best place to look for supported scopes and literal to be passed as argument. You can pass those scopes using the scope tag. For example, if you want birth date from Facebook (which isn't returned by default), you'd add following scope to your tag:
-```js
- scope='user_birthday,user_hometown'
- ```
- Below are some links to official scopes guide for a few providers:
-  * [FACEBOOK](https://developers.facebook.com/docs/facebook-login/permissions/)
-  * [GOOGLE](https://developers.google.com/identity/protocols/googlescopes)
-
-
-## Online demo
-
-See [https://deepakaggarwal7.github.io/react-social-login](https://deepakaggarwal7.github.io/react-social-login).
-
-## Demo
-
-Edit `appId` props with your own ones in `demo/index.js` file and build demo:
-
-```shell
-$ npm start
-```
-
-You can then view the demo at [https://localhost:8080][demo].
-
-For GitHub provider, see [GitHub specifics][githubspecifics] first.
-
-## Install
-
-```shell
-$ npm install --save react-social-login
-```
-
-## Usage
-
-Create the component of your choice and transform it into a SocialLogin component.
-
-**SocialButton.js**
-
-```js
-import React from 'react'
-import SocialLogin from 'react-social-login'
-
-class SocialButton extends React.Component {
-
-    render() {
-        return (
-            <button onClick={this.props.triggerLogin} {...this.props}>
-              { this.props.children }
-            </button>
-        );
-    }
-}
-
-export default SocialLogin(SocialButton);
-```
-
-Then, use it like a normal component.
-
-**index.js**
-
-```js
-import React from 'react'
-import ReactDOM from 'react-dom'
-
-import SocialButton from './SocialButton'
-
-const handleSocialLogin = (user) => {
-  console.log(user)
-}
-
-const handleSocialLoginFailure = (err) => {
-  console.error(err)
-}
-
-ReactDOM.render(
-  <div>
-    <SocialButton
-      provider='facebook'
-      appId='YOUR_APP_ID'
-      onLoginSuccess={handleSocialLogin}
-      onLoginFailure={handleSocialLoginFailure}
-    >
-      Login with Facebook
-    </SocialButton>
-  </div>,
-  document.getElementById('app')
-)
-```
-
-### Reference
-
-Raw component props (before transform):
-
-| Prop  | Default  | Type / Values  | Description  |
-|---|---|---|---|
-| appId  | —  | string  | Your app identifier (see [find my appId][findmyappid])  |
-| autoCleanUri  | false  | boolean  | Enable auto URI cleaning with OAuth callbacks  |
-| autoLogin  | false  | boolean  | Enable auto login on `componentDidMount`  |
-| gatekeeper  | —  | string  | Gatekeeper URL to use for GitHub OAuth support (see [GitHub specifics][githubspecifics])  |
-| getInstance  | —  | function  | Return node ref like `ref` function would normally do ([react known issue](https://github.com/facebook/react/issues/4213))  |
-| onLoginFailure  | —  | function  | Callback on login fail  |
-| onLoginSuccess  | —  | function  | Callback on login success  |
-| onLogoutFailure  | —  | function  | Callback on logout fail (`google` only)  |
-| onLogoutSuccess  | —  | function  | Callback on logout success  |
-| provider  | —  | `amazon`, `facebook`, `github`, `google`, `instagram`, `linkedin`  | Social provider to use  |
-| redirect  | -  | string  | URL to redirect after login (available for `github` and `instagram` only)  |
-| scope  | -  | array, string  | An array or string of scopes to be granted on login.  |
-| any other prop  | —  | —  | Any other prop will be forwarded to your component  |
-
-*Note about `redirect`: if you are redirecting on root (eg: https://localhost:8080), you **have** to omit the trailing slash.*
-
-Transformed component props:
-
-| Prop  | Type  | Description  |
-|---|---|---|
-| triggerLogin  | function  | Function to trigger login process, usually attached to an event listener  |
-| triggerLogout  | function  | Function to trigger logout process, usually attached to a container handling login state  |
-| all your props  | —  | All props from your original component, minus SocialLogin specific props  |
-
-### Logout
-
-To implement logout, we need a container handling login state and triggering logout function from a `ref` to `SocialLogin` component.
-
-As it is implemented in the demo, we have two components working together to trigger logout:
-
- * [`Demo` container][democontainer]
- * [`UserCard` component][usercardcomponent]
- 
-Here is how they work together:
-
- 1. [`Demo` is displaying `UserCard` only if user is logged][logoutstep1]
- 2. [`UserCard` gets forwarded a `logout` function][logoutstep2]
- 3. [`UserCard` calls forwarded `logout` prop on click on the logout button][logoutstep3]
- 4. [`logout` function triggers `triggerLogout` prop from a ref to SocialLogin component][logoutstep4]
-
-### Old component support
-
-We decided to keep the old behavior as a fallback, it only supports `facebook`, `google` and `linkedin` providers and is available as a named export:
-
-```js
-import React from 'react'
-import ReactDOM from 'react-dom'
-import { OldSocialLogin as SocialLogin } from 'react-social-login'
-
-const handleSocialLogin = (user, err) => {
-  console.log(user)
-  console.log(err)
-}
-
-ReactDOM.render(
-  <div>
-    <SocialLogin
-      provider='facebook'
-      appId='YOUR_APP_ID'
-      callback={handleSocialLogin}
-    >
-      <button>Login with Google</button>
-    </SocialLogin>
-  </div>,
-  document.getElementById('app')
-)
-```
-
-## Build
-
-Though not mandatory, it is recommended to use latest npm5 to match lockfile versions.
-
-```shell
-$ npm install
-$ npm run build
-```
-
-## Miscellaneous
-
-### Find my appId
-
-#### Amazon
-
-See [Amazon developers documentation][amazondoc].
-
-#### Facebook
-
-See [facebook for developers documentation][fb4devdoc].
-
-#### GitHub (see [GitHub specifics][githubspecifics])
-
-* Basic authentication method using personal access tokens: see [GitHub Help][githubhelp].
-* OAuth authentication: see [GitHub Developer guide][githubdoc].
-
-#### Google
-
-See [Google Sign-In for Websites guide][gsignindoc].
-
-#### Instagram
-
-See [Instagram developers documentation][instadoc].
-
-#### LinkedIn
-
-See `Where can I find my API key?` section on the [FAQ][linkedinfaq].
-
-### GitHub specifics
-
-GitHub provider is implemented in two different modes:
-
-* One using [GitHub Personal Tokens][ghpersonaltokens]
-* Another using GitHub OAuth
-
-#### GitHub Personal Tokens mode
-
-Actually, this one is more a hacky way to get user profile than a way to really *connect* your app like OAuth does.
-
-Plus, it requires from users to create their personal token from their GitHub account, which is not a good experience for them.
-
-This mode is the default if you do not provide `gatekeeper` prop and will try to use the `appId` prop to get user data. Anyway, we **strongly advise you to use the GitHub OAuth authentication flow**.
-
-#### GitHub OAuth
-
-If you provide a `gatekeeper` prop, this mode will be active and will use a server of your own to fetch GitHub OAuth access token. This is a [know issue of GitHub][ghoauthwebflowissue].
-
-The simplest way to setup this mode is to use the [Gatekeeper project][gatekeeper]. Just follow setup instructions then tell RSL to use it:
-
-```
-<SocialLogin
-  provider='github'
-  gatekeeper='http://localhost:9999'
-  appId='YOUR_GITHUB_CLIENT_ID'
-  redirect='http://localhost:8080'
->
-  Login with GitHub OAuth
-</SocialLogin>
-```
-
-You can also implement it your own way but you must use the same routing than `Gatekeeper` (`/authenticate/:code`) and return a JSON response containing a `token` or `error` property (it will also throw if it doesn't find `token`).
-
-#### Special instructions to run demo
-
-RSL demo is served over https with `webpack-dev-server`. This is a requirement of Amazon Login SDK. `Gatekeeper` is served over insecure http so you will have to serve the demo through http also to work with GitHub (but it will break Amazon):
-
-```shell
-$ npm run start:insecure
-```
-
-## Change Log
-
-__v2.0.0__ [26 Feb 2017]
-* Use small case for providers
-* Linkedin support added along with previous google and facebook
-* A lot of refactoring done
-* Uses Webpack 2.x
-__Huge  Thanks to  Nicolas Goudry for his generous contribution __
-
-__v2.0.1__ [24 June 2017] merged pull request [#15](https://github.com/deepakaggarwal7/react-social-login/pull/15)
- * Facebook error
- * code styling
- * unnecessary console logs
- * pre-commit lint
-
-__v3.0.0__ [30 July 2017] merged pull request [#19](https://github.com/deepakaggarwal7/react-social-login/pull/19)
- * Rewrote as HOC
- * Instagram
- * GitHub
- * Auto login
- * Better error handling
- * Various fixes
-
-__v3.1.0__ [01 August 2017] merged pull request [#20](https://github.com/deepakaggarwal7/react-social-login/pull/20)
- * Amazon
- * https
-
-__v3.2.0__ [14 September 2017] 3.2.0
- * Custom Google scopes
- * Multiple Google buttons
- * GitHub doc
-
-__v3.2.1__ [06 October 2017] React 16, better build, update dep, additions and fixes
- * Update React to v16
- * Update all dependencies to latest stable versions
- * Optimize webpack build
- * Return full googleAuthResponse
- * Preserve redirect url query string and hash
- * Cancel loading on componentWillUnmount
- * Various fixes
- 
-__v3.3.0__ [22 October 2017] Logout, custom scopes and fixes
- * Add publicProfileURL for LinkedIn
- * Add logout support
- * Fix wrong GitHub id
- * Add custom scope support (all but LinkedIn)
- * Update documentation
- 
-__v3.4.0__ [22 October 2017] Fix logout issues, expose wrapped component ref and fixes
- * Fix logout issue with Amazon
- * Don’t throw error on Instagram logout (like fake SDK load doesn’t throw)
- * Expose wrapped component ref ([react know issue](https://github.com/facebook/react/issues/4213))
- * Small fixes
-
-__v3.4.1__ [08 November 2017] Fix logout issues, adds SSR support and fixes
- * Fix unknown prop `triggerLogout` forwarded to wrapped component
- * Server-side rendering support
- * Small fixes
- * Update README to explain how logout is implemented in demo
-
-__v3.4.2__ [26 December 2017] Fix SSR, refs and update build
- * Fixes url parser when window is undefined (SSR fix)
- * Don’t use refs on stateless components
- * Update build system (`babel-preset-env`, updated dependencies, lighter npm package)
- 
- __v3.4.3__ [23 December 2018] merged pull request [#112](https://github.com/deepakaggarwal7/react-social-login/pull/112)
- * Github ID now avilable (Thanks to [MuhamadOmr](https://github.com/deepakaggarwal7/))
-
-__v3.4.5__ [25 Sep 2019] merged pull request [#135](https://github.com/deepakaggarwal7/react-social-login/pull/135)
- * Types added (Thanks to [Daria Moreno-Gogoleva](https://github.com/iwanttobealight))
-
-__v3.4.6__ [30 Oct 2019] merged pull request, logo added [#143](https://github.com/deepakaggarwal7/react-social-login/pull/143)
-* Example button fixed(Thanks to [https://github.com/xzessmedia](https://github.com/xzessmedia))
-
-__v3.4.7__ [07 May 2020] Fb version upgrade, more control on github scopes
- * [#142](https://github.com/deepakaggarwal7/react-social-login/pull/142) fixed! Thanks to [John](https://github.com/johndavedecano)
- * **Github users** - Earlier if any github scope was specified, it was concatenated with the default user scope. However, [csweaver](https://github.com/csweaver) raised a good point in bug [#95](https://github.com/deepakaggarwal7/react-social-login/pull/95) and there was a good solution from [Lennart](https://github.com/lennartkramer1988) which is implemented. Thanks to them!
- * [#140](https://github.com/deepakaggarwal7/react-social-login/pull/140) Fixed Move react and blueprint dependencies to peer. Thanks to [Oumar](https://github.com/wattazoum)
-
- __v3.4.8__ [07 July 2020] Gender pulled for Google
- * [#163](https://github.com/deepakaggarwal7/react-social-login/pull/163) fixed! Thanks to [Tanya](https://github.com/TanyaTPG)
- 
- __v3.4.9__ [03 August 2020] types included in dist and example functional component added
-
-  __v3.4.10__ [03 August 2020] types included in dist and example functional 
- * Fixes #61 - Button shows without sdk getting loaded
- * Fixes #173 - Fb demo app broken
-## Tests
-
-TBD
-
-## Main contributors
-* [Deepak Aggarwal][ghdeepak]
-* [Nicolas Goudry][ghngoudry]
-
-## Kind contributors
-* Kamran Ahmed : custom Google scopes
-* Adrien Cohen : multiple Google buttons
-* Jason Loo : full google auth response
-* Andri Janusson : LinkedIn public profile URL
-* Adrien Pascal : SSR support
-
-[demo]: https://localhost:8080
-[findmyappid]: #find-my-appid
-[fb4devdoc]: https://developers.facebook.com/docs/apps/register
-[githubhelp]: https://help.github.com/articles/creating-a-personal-access-token-for-the-command-line
-[githubdoc]: https://developer.github.com/apps/building-integrations/setting-up-and-registering-oauth-apps/registering-oauth-apps
-[gsignindoc]: https://developers.google.com/identity/sign-in/web/devconsole-project
-[instadoc]: https://www.instagram.com/developer
-[linkedinfaq]: https://developer.linkedin.com/support/faq
-[ghpersonaltokens]: https://github.com/blog/1509-personal-api-tokens
-[ghoauthwebflowissue]: https://github.com/isaacs/github/issues/330
-[gatekeeper]: https://github.com/prose/gatekeeper
-[githubspecifics]: #github-specifics
-[amazondoc]: https://developer.amazon.com/public/apis/engage/login-with-amazon/docs/register_web.html
-[googlescopes]: https://developers.google.com/identity/protocols/googlescopes
-[ghngoudry]: https://github.com/nicolas-goudry
-[ghdeepak]: https://github.com/deepakaggarwal7
-[democontainer]: https://github.com/deepakaggarwal7/react-social-login/blob/master/demo/containers/demo.js
-[usercardcomponent]: https://github.com/deepakaggarwal7/react-social-login/blob/master/demo/components/userCard.js
-[logoutstep1]: https://github.com/deepakaggarwal7/react-social-login/blob/master/demo/containers/demo.js#L73
-[logoutstep2]: https://github.com/deepakaggarwal7/react-social-login/blob/master/demo/containers/demo.js#L62
-[logoutstep3]: https://github.com/deepakaggarwal7/react-social-login/blob/master/demo/components/userCard.js#L121
-[logoutstep4]: https://github.com/deepakaggarwal7/react-social-login/blob/master/demo/containers/demo.js#L66
-=======
 # React Social Login &middot; [![NPM version][npm:img]][npm:url] &middot; [![Standard - JavaScript Style Guide][standard:img]][standard:url] &middot; [![Dependencies][dependencies:img]][dependencies:url] &middot; [![License: MIT][license:img]][license:url]
 
 React Social Login is a HOC which provides social login through multiple providers.
@@ -405,5 +18,4 @@
 
 :warning: This is the `gh-pages` builded files, please see [`master` branch][masterbranch] for latest code and instructions on how to use it :warning:
 
-[masterbranch]: https://github.com/deepakaggarwal7/react-social-login/tree/master
->>>>>>> 2b6ee4e5
+[masterbranch]: https://github.com/deepakaggarwal7/react-social-login/tree/master