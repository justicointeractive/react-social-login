--- conflicted
+++ resolved
@@ -106,6 +106,7 @@
 | appId  | —  | string  | Your app identifier (see [find my appId][findmyappid])  |
 | autoCleanUri  | false  | boolean  | Enable auto URI cleaning with OAuth callbacks  |
 | autoLogin  | false  | boolean  | Enable auto login on `componentDidMount`  |
+| field  | -  | array, string  | An array or string of field to be return on login. (`facebook` only) (see [Facebook specifics](https://developers.facebook.com/docs/graph-api/reference/user/)) |
 | gatekeeper  | —  | string  | Gatekeeper URL to use for GitHub OAuth support (see [GitHub specifics][githubspecifics])  |
 | getInstance  | —  | function  | Return node ref like `ref` function would normally do ([react known issue](https://github.com/facebook/react/issues/4213))  |
 | onLoginFailure  | —  | function  | Callback on login fail  |
@@ -115,11 +116,7 @@
 | provider  | —  | `amazon`, `facebook`, `github`, `google`, `instagram`, `linkedin`  | Social provider to use  |
 | redirect  | -  | string  | URL to redirect after login (available for `github` and `instagram` only)  |
 | scope  | -  | array, string  | An array or string of scopes to be granted on login.  |
-<<<<<<< HEAD
 | version | -  | string  | Specify SDK version (available for `facebook` only).  |
-=======
-| field  | -  | array, string  | An array or string of field to be return on login. (`facebook` only) (see [Facebook specifics](https://developers.facebook.com/docs/graph-api/reference/user/)) |
->>>>>>> c8c5478a
 | any other prop  | —  | —  | Any other prop will be forwarded to your component  |
 
 *Note about `redirect`: if you are redirecting on root (eg: https://localhost:8080), you **have** to omit the trailing slash.*
